## -*- Mode: python; py-indent-offset: 4; indent-tabs-mode: nil; coding: utf-8; -*-

def build(bld):

    module = bld.create_ns3_module('lte', ['core', 'network', 'spectrum', 'stats', 'buildings', 'virtual-net-device','point-to-point','applications','internet','csma'])
    module.source = [
        'model/lte-common.cc',
        'model/lte-spectrum-phy.cc',
        'model/lte-spectrum-signal-parameters.cc',
        'model/lte-phy.cc',
        'model/lte-enb-phy.cc',
        'model/lte-ue-phy.cc',
        'model/lte-spectrum-value-helper.cc',
        'model/lte-amc.cc',
        'model/lte-enb-rrc.cc',
        'model/lte-ue-rrc.cc',
        'model/lte-rrc-sap.cc',
        'model/lte-rrc-protocol-ideal.cc',
        'model/lte-rrc-protocol-real.cc',
        'model/lte-rlc-sap.cc',
        'model/lte-rlc.cc',
        'model/lte-rlc-sequence-number.cc',
        'model/lte-rlc-header.cc',
        'model/lte-rlc-am-header.cc',
        'model/lte-rlc-tm.cc',
        'model/lte-rlc-um.cc',
        'model/lte-rlc-am.cc',
        'model/lte-rlc-tag.cc',
        'model/lte-rlc-sdu-status-tag.cc',
        'model/lte-pdcp-sap.cc',
        'model/lte-pdcp.cc',
        'model/lte-pdcp-header.cc',
        'model/lte-pdcp-tag.cc',
        'model/eps-bearer.cc',
        'model/lte-radio-bearer-info.cc',
        'model/lte-net-device.cc',
        'model/lte-enb-net-device.cc',
        'model/lte-ue-net-device.cc',
        'model/lte-control-messages.cc',
        'helper/lte-helper.cc',
        'helper/lte-stats-calculator.cc',
        'helper/epc-helper.cc',
        'helper/radio-bearer-stats-calculator.cc',
        'helper/radio-bearer-stats-connector.cc',
        'helper/phy-stats-calculator.cc',
        'helper/mac-stats-calculator.cc',
        'helper/phy-tx-stats-calculator.cc',
        'helper/phy-rx-stats-calculator.cc',
        'helper/radio-environment-map-helper.cc',
        'helper/lte-hex-grid-enb-topology-helper.cc',
        'helper/lte-global-pathloss-database.cc',
        'model/rem-spectrum-phy.cc',
        'model/ff-mac-common.cc',
        'model/ff-mac-csched-sap.cc',
        'model/ff-mac-sched-sap.cc',
        'model/lte-mac-sap.cc',
        'model/ff-mac-scheduler.cc',
        'model/lte-enb-cmac-sap.cc',
        'model/lte-ue-cmac-sap.cc',
        'model/rr-ff-mac-scheduler.cc',
        'model/lte-enb-mac.cc',
        'model/lte-ue-mac.cc',
        'model/lte-radio-bearer-tag.cc',
        'model/eps-bearer-tag.cc',
        'model/lte-phy-tag.cc',
        'model/lte-enb-phy-sap.cc',
        'model/lte-enb-cphy-sap.cc',
        'model/lte-ue-phy-sap.cc',
        'model/lte-ue-cphy-sap.cc',
        'model/lte-interference.cc',
        'model/lte-sinr-chunk-processor.cc',
        'model/pf-ff-mac-scheduler.cc',
        'model/fdmt-ff-mac-scheduler.cc',
        'model/tdmt-ff-mac-scheduler.cc',
        'model/tta-ff-mac-scheduler.cc',
        'model/fdbet-ff-mac-scheduler.cc',
        'model/tdbet-ff-mac-scheduler.cc',
        'model/fdtbfq-ff-mac-scheduler.cc',
        'model/tdtbfq-ff-mac-scheduler.cc',
        'model/pss-ff-mac-scheduler.cc',
        'model/epc-gtpu-header.cc',
        'model/trace-fading-loss-model.cc',
        'model/epc-enb-application.cc',
        'model/epc-sgw-pgw-application.cc',
        'model/epc-x2-sap.cc',
        'model/epc-x2-header.cc',
        'model/epc-x2.cc',
        'model/epc-tft.cc',
        'model/epc-tft-classifier.cc',
        'model/lte-mi-error-model.cc',
        'model/lte-vendor-specific-parameters.cc',
        'model/epc-enb-s1-sap.cc',
        'model/epc-s1ap-sap.cc',
        'model/epc-s11-sap.cc',
        'model/lte-as-sap.cc',
        'model/epc-ue-nas.cc',
        'model/lte-harq-phy.cc',
        'model/epc-mme.cc',
        'model/lte-asn1-header.cc',
        'model/lte-rrc-header.cc',
        ]

    module_test = bld.create_ns3_module_test_library('lte')
    module_test.source = [
        'test/lte-test-downlink-sinr.cc',
        'test/lte-test-uplink-sinr.cc',
        'test/lte-test-link-adaptation.cc',
        'test/lte-test-interference.cc',
        'test/lte-test-sinr-chunk-processor.cc',
        'test/lte-test-ue-phy.cc',
        'test/lte-test-rr-ff-mac-scheduler.cc',
        'test/lte-test-pf-ff-mac-scheduler.cc',
        'test/lte-test-fdmt-ff-mac-scheduler.cc',
        'test/lte-test-tdmt-ff-mac-scheduler.cc',
        'test/lte-test-tta-ff-mac-scheduler.cc',
        'test/lte-test-fdbet-ff-mac-scheduler.cc',
        'test/lte-test-tdbet-ff-mac-scheduler.cc',
        'test/lte-test-fdtbfq-ff-mac-scheduler.cc',
        'test/lte-test-tdtbfq-ff-mac-scheduler.cc',
        'test/lte-test-pss-ff-mac-scheduler.cc',
        'test/lte-test-earfcn.cc',
        'test/lte-test-spectrum-value-helper.cc',
        'test/lte-test-pathloss-model.cc',
        'test/lte-test-entities.cc',
        'test/lte-simple-helper.cc',
        'test/lte-simple-net-device.cc',
        'test/lte-test-rlc-um-transmitter.cc',
        'test/lte-test-rlc-am-transmitter.cc',
        'test/lte-test-rlc-um-e2e.cc',
        'test/lte-test-rlc-am-e2e.cc',
        'test/epc-test-gtpu.cc',
        'test/test-epc-tft-classifier.cc',
        'test/epc-test-s1u-downlink.cc',
        'test/epc-test-s1u-uplink.cc',
        'test/test-lte-epc-e2e-data.cc',
        'test/test-lte-antenna.cc',
        'test/lte-test-phy-error-model.cc',
        'test/lte-test-mimo.cc',
        'test/lte-test-harq.cc',
        'test/test-lte-rrc.cc',
        'test/test-lte-x2-handover.cc',
        'test/test-lte-x2-handover-measures.cc',
        'test/test-asn1-encoding.cc',
<<<<<<< HEAD
        'test/lte-test-ue-measurements.cc',
=======
        'test/test-lte-handover-delay.cc',
>>>>>>> 15058e89
        ]

    headers = bld(features='ns3header')
    headers.module = 'lte'
    headers.source = [
        'model/lte-common.h',
        'model/lte-spectrum-phy.h',
        'model/lte-spectrum-signal-parameters.h',
        'model/lte-phy.h',
        'model/lte-enb-phy.h',
        'model/lte-ue-phy.h',
        'model/lte-spectrum-value-helper.h',
        'model/lte-amc.h',
        'model/lte-enb-rrc.h',
        'model/lte-ue-rrc.h',
        'model/lte-rrc-sap.h',
        'model/lte-rrc-protocol-ideal.h',
        'model/lte-rrc-protocol-real.h',
        'model/lte-rlc-sap.h',
        'model/lte-rlc.h',
        'model/lte-rlc-header.h',
        'model/lte-rlc-sequence-number.h',
        'model/lte-rlc-am-header.h',
        'model/lte-rlc-tm.h',
        'model/lte-rlc-um.h',
        'model/lte-rlc-am.h',
        'model/lte-rlc-tag.h',
        'model/lte-rlc-sdu-status-tag.h',
        'model/lte-pdcp-sap.h',
        'model/lte-pdcp.h',
        'model/lte-pdcp-header.h',
        'model/lte-pdcp-tag.h',
        'model/eps-bearer.h',
        'model/lte-radio-bearer-info.h',
        'model/lte-net-device.h',
        'model/lte-enb-net-device.h',
        'model/lte-ue-net-device.h',
        'model/lte-control-messages.h',
        'helper/lte-helper.h',
        'helper/lte-stats-calculator.h',
        'helper/epc-helper.h',
        'helper/phy-stats-calculator.h',
        'helper/mac-stats-calculator.h',
        'helper/phy-tx-stats-calculator.h',
        'helper/phy-rx-stats-calculator.h',
        'helper/radio-bearer-stats-calculator.h',
        'helper/radio-bearer-stats-connector.h',
        'helper/radio-environment-map-helper.h',
        'helper/lte-hex-grid-enb-topology-helper.h',
        'helper/lte-global-pathloss-database.h',
        'model/rem-spectrum-phy.h',
        'model/ff-mac-common.h',
        'model/ff-mac-csched-sap.h',
        'model/ff-mac-sched-sap.h',
        'model/lte-enb-cmac-sap.h',
        'model/lte-ue-cmac-sap.h',
        'model/lte-mac-sap.h',
        'model/ff-mac-scheduler.h',
        'model/rr-ff-mac-scheduler.h',
        'model/lte-enb-mac.h',
        'model/lte-ue-mac.h',
        'model/lte-radio-bearer-tag.h',
        'model/eps-bearer-tag.h',
        'model/lte-phy-tag.h',
        'model/lte-enb-phy-sap.h',
        'model/lte-enb-cphy-sap.h',
        'model/lte-ue-phy-sap.h',
        'model/lte-ue-cphy-sap.h',
        'model/lte-interference.h',
        'model/lte-sinr-chunk-processor.h',
        'model/pf-ff-mac-scheduler.h',
        'model/fdmt-ff-mac-scheduler.h',
        'model/tdmt-ff-mac-scheduler.h',
        'model/tta-ff-mac-scheduler.h',
        'model/fdbet-ff-mac-scheduler.h',
        'model/tdbet-ff-mac-scheduler.h',
        'model/fdtbfq-ff-mac-scheduler.h',
        'model/tdtbfq-ff-mac-scheduler.h',
        'model/pss-ff-mac-scheduler.h',
        'model/trace-fading-loss-model.h',
        'model/epc-gtpu-header.h',
        'model/epc-enb-application.h',
        'model/epc-sgw-pgw-application.h',
        'model/lte-vendor-specific-parameters.h',
        'model/epc-x2-sap.h',
        'model/epc-x2-header.h',
        'model/epc-x2.h',
        'model/epc-tft.h',
        'model/epc-tft-classifier.h',
        'model/lte-mi-error-model.h',
        'model/epc-enb-s1-sap.h',
        'model/epc-s1ap-sap.h',
        'model/epc-s11-sap.h',
        'model/lte-as-sap.h',
        'model/epc-ue-nas.h',
        'model/lte-harq-phy.h',
        'model/epc-mme.h',
        'model/lte-asn1-header.h',
        'model/lte-rrc-header.h',
        ]

    if (bld.env['ENABLE_EXAMPLES']):
      bld.recurse('examples')

    bld.ns3_python_bindings()<|MERGE_RESOLUTION|>--- conflicted
+++ resolved
@@ -141,11 +141,8 @@
         'test/test-lte-x2-handover.cc',
         'test/test-lte-x2-handover-measures.cc',
         'test/test-asn1-encoding.cc',
-<<<<<<< HEAD
         'test/lte-test-ue-measurements.cc',
-=======
         'test/test-lte-handover-delay.cc',
->>>>>>> 15058e89
         ]
 
     headers = bld(features='ns3header')
