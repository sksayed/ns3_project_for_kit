--- conflicted
+++ resolved
@@ -480,56 +480,47 @@
   void SetLteMacSapProvider (LteMacSapProvider* s);
 
 
-<<<<<<< HEAD
   /** 
    * Set the S1 SAP Provider
    * 
    * \param s the S1 SAP Provider
-=======
+   */
+  void SetS1SapProvider (EpcEnbS1SapProvider * s);
+
+  /** 
+   * 
+   * \return the S1 SAP user
+   */
+  EpcEnbS1SapUser* GetS1SapUser ();
+
+
+  /**
+   * set the CPHY SAP this RRC should use to interact with the PHY
+   *
+   * \param s the CPHY SAP Provider
+   */
+  void SetLteEnbCphySapProvider (LteEnbCphySapProvider * s);
+
+  /**
+   *
+   *
+   * \return s the CPHY SAP User interface offered to the PHY by this RRC
+   */
+  LteEnbCphySapUser* GetLteEnbCphySapUser ();
+
+  /** 
+   * 
+   * 
+   * \param rnti the identifier of an UE
+   * 
+   * \return the corresponding UeManager instance
+   */
+  Ptr<UeManager> GetUeManager (uint16_t rnti);
 
   /**
    * configure cell-specific parameters
    *
    * \param ulBandwidth the uplink bandwidth in number of RB
-   * \param dlBandwidth the downlink bandwidth in number of RB
->>>>>>> 80ca7c14
-   */
-  void SetS1SapProvider (EpcEnbS1SapProvider * s);
-
-  /** 
-   * 
-   * \return the S1 SAP user
-   */
-  EpcEnbS1SapUser* GetS1SapUser ();
-
-
-  /**
-   * set the CPHY SAP this RRC should use to interact with the PHY
-   *
-   * \param s the CPHY SAP Provider
-   */
-  void SetLteEnbCphySapProvider (LteEnbCphySapProvider * s);
-
-  /**
-   *
-   *
-   * \return s the CPHY SAP User interface offered to the PHY by this RRC
-   */
-  LteEnbCphySapUser* GetLteEnbCphySapUser ();
-
-  /** 
-   * 
-   * 
-   * \param rnti the identifier of an UE
-   * 
-   * \return the corresponding UeManager instance
-   */
-  Ptr<UeManager> GetUeManager (uint16_t rnti);
-
-  /**
-   * configure cell-specific parameters
-   *
-   * \param ulBandwidth the uplink bandwdith in number of RB
    * \param dlBandwidth the downlink bandwidth in number of RB
    * \param ulEarfcn the UL EARFCN
    * \param dlEarfcn the DL EARFCN
